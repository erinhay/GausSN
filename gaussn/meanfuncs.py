--- conflicted
+++ resolved
@@ -112,11 +112,7 @@
             pass
         self.model.update(params_dict)
 
-<<<<<<< HEAD
     def mean(self, x, params=None, bands=None, images=None, zp=27.5, zpsys='ab'):
-=======
-    def mean(self, x, params=None, bands=None, zp=27.5, zpsys='ab'):
->>>>>>> 5a757052
         """
         Computes the mean flux using the sncosmo model.
 
@@ -157,36 +153,21 @@
             revert_args[args] = np.arange(len(args))
 
             reordered_x = x[args]
+            
             if len(bands) >= 2:
                 reordered_bands = bands[args]
             else:
                 reordered_bands = bands
-
-<<<<<<< HEAD
             if len(zp) >= 2:
                 reordered_zp = zp[args]
             else:
                 reordered_zp = zp
-
             if len(zpsys) >= 2:
                 reordered_zpsys = zpsys[args]
             else:
                 reordered_zpsys = zpsys
                 
             flux = self.model.bandflux(reordered_bands, reordered_x, zp=reordered_zp, zpsys=reordered_zpsys)[revert_args]
-=======
-        if len(zp) >= 2:
-            reordered_zp = zp[args]
-        else:
-            reordered_zp = zp
-
-        if len(zpsys) >= 2:
-            reordered_zpsys = zpsys[args]
-        else:
-            reordered_zpsys = zpsys
-
-        flux = self.model.bandflux(reordered_bands, reordered_x, zp=reordered_zp, zpsys=reordered_zpsys)
->>>>>>> 5a757052
 
         return flux
 
