--- conflicted
+++ resolved
@@ -175,10 +175,7 @@
         self.betas = jnp.array([1] + params[1::2])
         self.params = params
         self.chromatic = chromatic
-<<<<<<< HEAD
         self.wave_eff_diff = wave_eff_diff
-=======
->>>>>>> 5a757052
         self.lens = jax.jit(self._lens)
         
     def _reset(self, params):
@@ -197,11 +194,7 @@
         if self.chromatic:
             for i in range(len(bands)):
                 for j in range(len(bands)):
-<<<<<<< HEAD
-                    if np.fabs(sncosmo.get_bandpass(bands[i]).wave_eff - sncosmo.get_bandpass(bands[j]).wave_eff) < self.wave_eff_diff and images[i] == images[j]: #change to effective band? so g-band ztf and g-band HST are identical (effectively)
-=======
-                    if bands[i] == bands[j] and images[i] == images[j]:
->>>>>>> 5a757052
+                    if np.fabs(sncosmo.get_bandpass(bands[i]).wave_eff - sncosmo.get_bandpass(bands[j]).wave_eff) < self.wave_eff_diff and images[i] == images[j]:
                         mask[i,j] = 1
         else:
             for i in range(len(bands)):
