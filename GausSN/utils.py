import numpy as np
import jax.numpy as jnp
import matplotlib.pyplot as plt
from dynesty import plotting as dyplot
<<<<<<< HEAD
from GausSN import gausSN, kernels, meanfuncs, lensingmodels
=======
>>>>>>> 81b85846
plt.style.use('/data/eeh55/Github/GausSN/ipynb/stylesheet/GausSN.mplstyle')

ordered = np.array(['B_CSP', 'V_CSP', 'lsstu', 'lsstg', 'lsstr', 'lssti', 'lsstz', 'roman::Z', 'lssty', 'roman::Y', 'roman::J', 'roman::H', 'F105W', 'F125W', 'F160W', 'EulerCAM', 'WFI'])

def plot_object(data, color_dict={'image_1': 'darkblue', 'image_2': 'crimson', 'image_3': 'darkgreen', 'image_4': 'darkorange'}, title='Gravitationally Lensed Supernova'):

    fig, ax = plt.subplots(len(np.unique(data['band'])), 1, figsize=(6,2*len(np.unique(data['band']))), sharex=True)

    if len(np.unique(data['band'])) > 1:
        bands = ordered[np.isin(ordered, data['band'])]
        for b, pb_id in enumerate(bands):
            band = data[data['band'] == pb_id]

            for im_id in np.unique(data['image']):
                image = band[band['image'] == im_id]

                _, _, bars = ax[b].errorbar(image['time'], image['flux_micro'], yerr=image['fluxerr_micro'], ls='None', marker='.', color=color_dict[im_id], label='Image '+im_id[-1])
                [bar.set_alpha(0.5) for bar in bars]
            band_label = pb_id[-1] + ' band' if not np.isin(pb_id, ['F105W', 'F125W', 'F160W']) else pb_id
            ax[b].set_ylabel(band_label, fontsize=14)

        ax[0].legend()
        ax[-1].set_xlabel('Time [days]', fontsize=14)
        ax[0].set_title(title, fontsize=24)

    else:
        for im_id in np.unique(data['image']):
            image = data[data['image'] == im_id]

            _, _, bars = ax.errorbar(image['time'], image['flux_micro'], yerr=image['fluxerr_micro'], ls='None', marker='.', color=color_dict[im_id], label='Image '+im_id[-1])
            [bar.set_alpha(0.5) for bar in bars]
        band_label = image['band'][0][-1] + ' band' if not np.isin(image['band'][0], ['F105W', 'F125W', 'F160W']) else image['band'][0]
        ax.set_ylabel(band_label, fontsize=14)

        ax.legend()
        ax.set_xlabel('Time [days]', fontsize=14)
        ax.set_title(title, fontsize=24)
    
    fig.supylabel('Flux', fontsize=20, y=0.494)
    plt.subplots_adjust(hspace=0)
    return fig, ax
<<<<<<< HEAD
=======

def plot_object_mag(data, color_dict={'image_1': 'darkblue', 'image_2': 'crimson', 'image_3': 'darkgreen', 'image_4': 'darkorange'}, title='Gravitationally Lensed Supernova'):
>>>>>>> 81b85846

def plot_fitted_object(data, results, kernel, meanfunc, lensingmodel, fix_kernel_params=False, fix_mean_params=False, fix_lensing_params=False, title=''):

    bands = ordered[np.isin(ordered, data['band'])]
    color_dict = {'image_1': 'darkblue', 'image_2': 'crimson', 'image_3': 'darkgreen', 'image_4': 'tab:orange'}

    fig, ax = plt.subplots(len(np.unique(data['band'])), 1, figsize=(8,3*len(np.unique(bands))), sharex=True, sharey=True)

    for b, pb_id in enumerate(bands):
        band = data[data['band'] == pb_id]

        for im_id in np.unique(data['image']):
            image = band[band['image'] == im_id]

            ax[b].errorbar(image['time'], image['flux'], yerr=image['fluxerr'], ls='None', marker='.', color=color_dict[im_id], label='Image '+im_id[-1], zorder=1)
        ax[b].set_ylabel(pb_id[-1] + ' band', fontsize=16)

    color_dict = {'image_1': 'tab:blue', 'image_2': 'palevioletred', 'image_3': 'tab:green', 'image_4': 'darkorange'}
    samples = results.samples_equal()
    
<<<<<<< HEAD
    N_obs = 50
    predict_times = np.linspace(-30, 110, N_obs)

    for iter in np.random.choice(len(samples), 200):
        sample = samples[iter]

        if not fix_lensing_params and not fix_mean_params and not fix_kernel_params:
            kernel_params = [sample[i] for i in range(len(kernel.params))]
            meanfunc_params = [sample[i+len(kernel.params)] for i in range(len(meanfunc.params))]
            lensing_params = [sample[i+len(kernel.params)+len(meanfunc.params)] for i in range(len(lensingmodel.params))]
            kernel._reset(kernel_params)
            meanfunc._reset(meanfunc_params)
            lensingmodel._reset(lensing_params)
        elif not fix_mean_params and not fix_kernel_params:
            kernel_params = [sample[i] for i in range(len(kernel.params))]
            meanfunc_params = [sample[i+len(kernel.params)] for i in range(len(meanfunc.params))]
            kernel._reset(kernel_params)
            meanfunc._reset(meanfunc_params)
        elif not fix_mean_params and not fix_lensing_params:
            meanfunc_params = [sample[i] for i in range(len(meanfunc.params))]
            lensing_params = [sample[i+len(meanfunc.params)] for i in range(len(lensingmodel.params))]
            meanfunc._reset(meanfunc_params)
            lensingmodel._reset(lensing_params)
        elif not fix_kernel_params and not fix_lensing_params:
            kernel_params = [sample[i] for i in range(len(kernel.params))]
            lensing_params = [sample[i+len(kernel.params)] for i in range(len(lensingmodel.params))]
            kernel._reset(kernel_params)
            lensingmodel._reset(lensing_params)
        elif not fix_kernel_params:
            kernel_params = [sample[i] for i in range(len(kernel.params))]
            kernel._reset(kernel_params)
        elif not fix_mean_params:
            meanfunc_params = [sample[i] for i in range(len(meanfunc.params))]
            meanfunc._reset(meanfunc_params)
        elif not fix_lensing_params:
            lensing_params = [sample[i] for i in range(len(lensingmodel.params))]
            lensingmodel._reset(lensing_params)
        
        gp = gausSN.GP(kernel, meanfunc, lensingmodel)
        
        for b, pb_id in enumerate(bands):
            band = data[data['band'] == pb_id]

            repeats = np.array([len(band[band['image'] == pb_id]) for pb_id in np.unique(data['image'])])
            lensingmodel.repeats = repeats
            lensingmodel.n_bands = 1
            shifted_time_data, b_vector = lensingmodel._lens(jnp.array(band['time'].value))

            exp, cov = gp.predict(predict_times, shifted_time_data, band['flux']/b_vector, band['fluxerr']/b_vector, band = [pb_id])
            
            for i in range(1):
                y_vals = np.random.multivariate_normal(mean=exp, cov=cov, size=1)

                for m, im_id in enumerate(np.unique(data['image'])):
                    repeats = np.zeros(len(np.unique(data['image'])), dtype='int')
                    repeats[m] = int(len(predict_times))
                    lensingmodel.repeats = repeats
                    shifted_predict_times, b_vector_predict = lensingmodel._lens(jnp.array(predict_times))

                    ax[b].plot(predict_times + lensingmodel.deltas[m], y_vals[0] * b_vector_predict, color=color_dict[im_id], alpha=0.02, zorder=2)
            
    ax[0].legend(loc='upper right')
    ax[-1].set_xlabel('Time [days]', fontsize=16)
    ax[0].set_title(title, fontsize=24)

    ax[0].set_ylim(-0.5, 1.5)

    fig.supylabel('Flux', fontsize=20, y=0.494)
    return fig, ax
=======
    fig.supylabel('Magnitude', fontsize=20, x=-0.06)
    plt.subplots_adjust(hspace=0)
    return fig
>>>>>>> 81b85846

def make_traceplot(results, param_names=None, truths=None):
    plt.figure()
    fig, ax = dyplot.traceplot(results, show_titles=True, labels=param_names, truths=truths)
    fig.tight_layout()
    return fig, ax

def make_corner(results, param_names=None, truths=None):
    fig, ax = dyplot.cornerplot(results, show_titles=True, labels=param_names, truths=truths, label_kwargs={'fontsize': 16},
                                truth_color='crimson', truth_kwargs={'alpha': 1}, smooth=0.02, color='tab:blue',
                                hist_kwargs={'alpha': 0.6, 'histtype': 'stepfilled'}, hist2d_kwargs={'fill_contours': False},
<<<<<<< HEAD
                                quantiles=[0.025, 0.5, 0.975], quantiles_2d=[0.1, 0.4, 0.65, 0.85, 0.96])
=======
                                quantiles=[0.16, 0.5, 0.84], title_quantiles=[0.16, 0.5, 0.84], quantiles_2d=[0.1, 0.4, 0.65, 0.85, 0.96])
>>>>>>> 81b85846
    return fig, ax<|MERGE_RESOLUTION|>--- conflicted
+++ resolved
@@ -2,10 +2,9 @@
 import jax.numpy as jnp
 import matplotlib.pyplot as plt
 from dynesty import plotting as dyplot
-<<<<<<< HEAD
+
 from GausSN import gausSN, kernels, meanfuncs, lensingmodels
-=======
->>>>>>> 81b85846
+
 plt.style.use('/data/eeh55/Github/GausSN/ipynb/stylesheet/GausSN.mplstyle')
 
 ordered = np.array(['B_CSP', 'V_CSP', 'lsstu', 'lsstg', 'lsstr', 'lssti', 'lsstz', 'roman::Z', 'lssty', 'roman::Y', 'roman::J', 'roman::H', 'F105W', 'F125W', 'F160W', 'EulerCAM', 'WFI'])
@@ -47,11 +46,6 @@
     fig.supylabel('Flux', fontsize=20, y=0.494)
     plt.subplots_adjust(hspace=0)
     return fig, ax
-<<<<<<< HEAD
-=======
-
-def plot_object_mag(data, color_dict={'image_1': 'darkblue', 'image_2': 'crimson', 'image_3': 'darkgreen', 'image_4': 'darkorange'}, title='Gravitationally Lensed Supernova'):
->>>>>>> 81b85846
 
 def plot_fitted_object(data, results, kernel, meanfunc, lensingmodel, fix_kernel_params=False, fix_mean_params=False, fix_lensing_params=False, title=''):
 
@@ -72,7 +66,6 @@
     color_dict = {'image_1': 'tab:blue', 'image_2': 'palevioletred', 'image_3': 'tab:green', 'image_4': 'darkorange'}
     samples = results.samples_equal()
     
-<<<<<<< HEAD
     N_obs = 50
     predict_times = np.linspace(-30, 110, N_obs)
 
@@ -142,11 +135,6 @@
 
     fig.supylabel('Flux', fontsize=20, y=0.494)
     return fig, ax
-=======
-    fig.supylabel('Magnitude', fontsize=20, x=-0.06)
-    plt.subplots_adjust(hspace=0)
-    return fig
->>>>>>> 81b85846
 
 def make_traceplot(results, param_names=None, truths=None):
     plt.figure()
@@ -158,9 +146,5 @@
     fig, ax = dyplot.cornerplot(results, show_titles=True, labels=param_names, truths=truths, label_kwargs={'fontsize': 16},
                                 truth_color='crimson', truth_kwargs={'alpha': 1}, smooth=0.02, color='tab:blue',
                                 hist_kwargs={'alpha': 0.6, 'histtype': 'stepfilled'}, hist2d_kwargs={'fill_contours': False},
-<<<<<<< HEAD
-                                quantiles=[0.025, 0.5, 0.975], quantiles_2d=[0.1, 0.4, 0.65, 0.85, 0.96])
-=======
                                 quantiles=[0.16, 0.5, 0.84], title_quantiles=[0.16, 0.5, 0.84], quantiles_2d=[0.1, 0.4, 0.65, 0.85, 0.96])
->>>>>>> 81b85846
     return fig, ax