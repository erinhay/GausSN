import jax.numpy as jnp
import jax

<<<<<<< HEAD
=======
class ConstantLensingKernel:
    def __init__(self, params):
        self.A = params[0]
        self.tau = params[1]
        self.deltas = jnp.array([0] + params[2::2])
        self.betas = jnp.array([1] + params[3::2])
        self.params = params
        self.scale = [0.5, 5]
        self.covariance = jax.jit(self._covariance)
    
    def _reset(self, params):
        self.A = params[0]
        self.tau = params[1]
        self.deltas = jnp.array([0] + params[2::2])
        self.betas = jnp.array([1] + params[3::2])
        self.params = params

    def _make_mask(self):
        mask = np.zeros((self.indices[-1], self.indices[-1]))
        for pb in range(self.n_bands):
            start = self.indices[self.n_images*pb]
            stop = self.indices[self.n_images*(pb+1)]
            mask[start:stop, start:stop] = 1
        return mask

    def _time_shift(self, x, delta):
        return x - delta

    def _lens(self, x, beta):
        return beta

    def _covariance(self, x, x_prime=None, params=None):
        if params != None:
            self._reset(params)

        delta_vector = jnp.repeat(jnp.tile(self.deltas, self.n_bands), self.repeats)
        beta_vector = jnp.repeat(jnp.tile(self.betas, self.n_bands), self.repeats)

        x = self._time_shift(x, delta_vector)
        b = self._lens(x, beta_vector)

        if x_prime != None:
            x_prime = self._time_shift(x_prime, delta_vector)
            b_prime = self._lens(x_prime, beta_vector)
        else:
            x_prime = x
            b_prime = b

        K = jnp.outer(b, b_prime) * self.A**2 * jnp.exp(-(x[:, None] - x_prime[None, :])**2/(2*self.tau**2))
        return jnp.multiply(self.mask, K)
    
    def import_from_gp(self, n_bands, n_images, indices):
        self.n_bands = n_bands
        self.n_images = n_images
        self.indices = indices
        self.repeats = self.indices[1:]-self.indices[:-1]
        self.mask = self._make_mask()

class SigmoidLensingKernel:
    def __init__(self, params):
        self.A = params[0]
        self.tau = params[1]
        self.deltas = jnp.array([0] + params[2::5])
        self.beta0s = jnp.array([1] + params[3::5])
        self.beta1s = jnp.array([0] + params[4::5])
        self.rs = jnp.array([0] + params[5::5])
        self.t0s = jnp.array([0] + params[6::5])
        self.params = params
        self.scale = [0.5, 5]
        self.covariance = jax.jit(self._covariance)

    def _reset(self, params):
        self.A = params[0]
        self.tau = params[1]
        self.deltas = jnp.array([0] + params[2::5])
        self.beta0s = jnp.array([1] + params[3::5])
        self.beta1s = jnp.array([0] + params[4::5])
        self.rs = jnp.array([0] + params[5::5])
        self.t0s = jnp.array([0] + params[6::5])
        self.params = params

    def _make_mask(self):
        mask = np.zeros((self.indices[-1], self.indices[-1]))
        for pb in range(self.n_bands):
            start = self.indices[self.n_images*pb]
            stop = self.indices[self.n_images*(pb+1)]
            mask[start:stop, start:stop] = 1
        return mask
        
    def _time_shift(self, x, delta):
        return x - delta

    def _lens(self, x, beta0, beta1, r, t0):
        denom = 1 + jnp.exp(-r * (x-t0) )
        return beta0 + (beta1/denom)

    def _covariance(self, x, x_prime=None, params=None):
        if params != None:
            self._reset(params)

        delta_vector = jnp.repeat(jnp.tile(self.deltas, self.n_bands), self.repeats)
        beta0_vector = jnp.repeat(jnp.tile(self.beta0s, self.n_bands), self.repeats)
        beta1_vector = jnp.repeat(jnp.tile(self.beta1s, self.n_bands), self.repeats)
        r_vector = jnp.repeat(jnp.tile(self.rs, self.n_bands), self.repeats)
        t0_vector = jnp.repeat(jnp.tile(self.t0s, self.n_bands), self.repeats)

        x = self._time_shift(x, delta_vector)
        b = self._lens(x, beta0_vector, beta1_vector, r_vector, t0_vector)

        if x_prime != None:
            x_prime = self._time_shift(x_prime, delta_vector)
            b_prime = self._lens(x_prime, beta0_vector, beta1_vector, r_vector, t0_vector)
        else:
            x_prime = x
            b_prime = b

        K = jnp.outer(b, b_prime) * self.A**2 * jnp.exp(-(x[:, None] - x_prime[None, :])**2/(2*self.tau**2))
        return jnp.multiply(self.mask, K)
    
    def import_from_gp(self, n_bands, n_images, indices):
        self.n_bands = n_bands
        self.n_images = n_images
        self.indices = indices
        self.repeats = self.indices[1:]-self.indices[:-1]
        self.mask = self._make_mask()

class PolynomialLensingKernel:
    def __init__(self, params):
        self.A = params[0]
        self.tau = params[1]
        self.deltas = jnp.array([0] + params[2::7])
        self.beta0s = jnp.array([1] + params[3::7])
        self.beta1s = jnp.array([0] + params[4::7])
        self.beta2s = jnp.array([0] + params[5::7])
        self.beta3s = jnp.array([0] + params[6::7])
        self.ls = jnp.array([0] + params[7::7])
        self.t0s = jnp.array([0] + params[8::7])
        self.params = params
        self.scale = [0.5, 5]
        self.covariance = jax.jit(self._covariance)

    def _reset(self, params):
        self.A = params[0]
        self.tau = params[1]
        self.deltas = jnp.array([0] + params[2::7])
        self.beta0s = jnp.array([1] + params[3::7])
        self.beta1s = jnp.array([0] + params[4::7])
        self.beta2s = jnp.array([0] + params[5::7])
        self.beta3s = jnp.array([0] + params[6::7])
        self.ls = jnp.array([0] + params[7::7])
        self.t0s = jnp.array([0] + params[8::7])
        self.params = params

    def _make_mask(self):
        mask = np.zeros((self.indices[-1], self.indices[-1]))
        for pb in range(self.n_bands):
            start = self.indices[self.n_images*pb]
            stop = self.indices[self.n_images*(pb+1)]
            mask[start:stop, start:stop] = 1
        return mask
        
    def _time_shift(self, x, delta):
        return x - delta

    def _lens(self, x, beta0, beta1, beta2, beta3, l, t0):
        b = beta0 + (beta1 * ((x-t0)/l)) + (beta2 * ((x-t0)/l)**2) + (beta3 * ((x-t0)/l)**3)
        return 10**-2 * b

    def _covariance(self, x, x_prime=None, params=None):
        if params != None:
            self._reset(params)

        delta_vector = jnp.repeat(jnp.tile(self.deltas, self.n_bands), self.repeats)
        beta0_vector = jnp.repeat(jnp.tile(self.beta0s, self.n_bands), self.repeats)
        beta1_vector = jnp.repeat(jnp.tile(self.beta1s, self.n_bands), self.repeats)
        beta2_vector = jnp.repeat(jnp.tile(self.beta2s, self.n_bands), self.repeats)
        beta3_vector = jnp.repeat(jnp.tile(self.beta3s, self.n_bands), self.repeats)
        l_vector = jnp.repeat(jnp.tile(self.ls, self.n_bands), self.repeats)
        t0_vector = jnp.repeat(jnp.tile(self.t0s, self.n_bands), self.repeats)

        x = self._time_shift(x, delta_vector)
        b = self._lens(x, beta0_vector, beta1_vector, beta2_vector, beta3_vector, l_vector, t0_vector)

        if x_prime != None:
            x_prime = self._time_shift(x_prime, delta_vector)
            b_prime = self._lens(x_prime, beta0_vector, beta1_vector, beta2_vector, beta3_vector, l_vector, t0_vector)
        else:
            x_prime = x
            b_prime = b

        K = jnp.outer(b, b_prime) * self.A**2 * jnp.exp(-(x[:, None] - x_prime[None, :])**2/(2*self.tau**2))
        return jnp.multiply(self.mask, K)
    
    def import_from_gp(self, n_bands, n_images, indices):
        self.n_bands = n_bands
        self.n_images = n_images
        self.indices = indices
        self.repeats = self.indices[1:]-self.indices[:-1]
        self.mask = self._make_mask()

class SinLensingKernel:
    def __init__(self, params):
        self.A = params[0]
        self.tau = params[1]
        self.deltas = jnp.array([0] + params[2::5])
        self.beta0s = jnp.array([1] + params[3::5])
        self.beta1s = jnp.array([0] + params[4::5])
        self.ws = jnp.array([1] + params[5::5])
        self.t0s = jnp.array([0] + params[6::5])
        self.params = params
        self.covariance = jax.jit(self._covariance)

    def _reset(self, params):
        self.A = params[0]
        self.tau = params[1]
        self.deltas = jnp.array([0] + params[2::5])
        self.beta0s = jnp.array([1] + params[3::5])
        self.beta1s = jnp.array([0] + params[4::5])
        self.ws = jnp.array([1] + params[5::5])
        self.t0s = jnp.array([0] + params[6::5])
        self.params = params

    def _make_mask(self):
        mask = np.zeros((self.indices[-1], self.indices[-1]))
        for pb in range(self.n_bands):
            start = self.indices[self.n_images*pb]
            stop = self.indices[self.n_images*(pb+1)]
            mask[start:stop, start:stop] = 1
        return mask
        
    def _time_shift(self, x, delta):
        return x - delta

    def _lens(self, x, beta0, beta1, w, t0):
        return beta0 + beta1*jnp.sin((x-t0)/w)

    def _covariance(self, x, x_prime=None, params=None):
        if params != None:
            self._reset(params)

        delta_vector = jnp.repeat(jnp.tile(self.deltas, self.n_bands), self.repeats)
        beta0_vector = jnp.repeat(jnp.tile(self.beta0s, self.n_bands), self.repeats)
        beta1_vector = jnp.repeat(jnp.tile(self.beta1s, self.n_bands), self.repeats)
        w_vector = jnp.repeat(jnp.tile(self.ws, self.n_bands), self.repeats)
        t0_vector = jnp.repeat(jnp.tile(self.t0s, self.n_bands), self.repeats)

        x = self._time_shift(x, delta_vector)
        b = self._lens(x, beta0_vector, beta1_vector, w_vector, t0_vector)

        if x_prime != None:
            x_prime = self._time_shift(x_prime, delta_vector)
            b_prime = self._lens(x_prime, beta0_vector, beta1_vector, w_vector, t0_vector)
        else:
            x_prime = x
            b_prime = b

        K = jnp.outer(b, b_prime) * self.A**2 * jnp.exp(-(x[:, None] - x_prime[None, :])**2/(2*self.tau**2))
        return jnp.multiply(self.mask, K)
    
    def import_from_gp(self, n_bands, n_images, indices):
        self.n_bands = n_bands
        self.n_images = n_images
        self.indices = indices
        self.repeats = self.indices[1:]-self.indices[:-1]
        self.mask = self._make_mask()

>>>>>>> 81b85846
class ExpSquaredKernel:
    """
    Exponentiated Squared Kernel for Gaussian processes.
    """
    def __init__(self, params):
        """
        Initializes the Exponentiated Squared Kernel with given parameters.

        Args:
            params (list): List containing parameters [A, tau].
                A (float): Amplitude parameter of the kernel.
                tau (float): Length scale parameter of the kernel.
        """
        self.A = params[0]
        self.tau = params[1]
        self.params = params
        self.scale = [0.5, 5]
        self.covariance = jax.jit(self._covariance)
        
    def _reset(self, params):
        """
        Resets the kernel parameters.

        Args:
            params (list): List containing parameters [A, tau].
                A (float): Amplitude parameter of the kernel.
                tau (float): Length scale parameter of the kernel.
        """
        self.A = params[0]
        self.tau = params[1]
        self.params = params
        
    def _covariance(self, x, x_prime=None, params=None):
        """
        Computes the covariance matrix using the Exponentiated Squared Kernel.

        Args:
            x (jax.numpy.ndarray): Input data matrix of shape (n_samples, n_features).
            x_prime (jax.numpy.ndarray, optional): Second input data matrix of shape (n_samples, n_features).
                Defaults to None, which means x_prime is set to x.
            params (list, optional): List containing parameters [A, tau] to reset kernel parameters.
                Defaults to None.

        Returns:
            jax.numpy.ndarray: Covariance matrix computed using the Exponentiated Squared Kernel.
        """
        if params != None:
            self._reset(params)

        if x_prime is None:
            x_prime = x

        K = self.A**2 * jnp.exp(-(x[:, None] - x_prime[None, :])**2/(2*self.tau**2))
        return K
    
class ExponentialKernel:
    """
    Exponential Kernel for Gaussian processes.
    """
    def __init__(self, params):
        """
        Initializes the Exponential Kernel with given parameters.

        Args:
            params (list): List containing parameters [A, tau].
                A (float): Amplitude parameter of the kernel.
                tau (float): Length scale parameter of the kernel.
        """
        self.A = params[0]
        self.tau = params[1]
        self.params = params
        self.scale = [0.5, 5]
        self.covariance = jax.jit(self._covariance)
        
    def _reset(self, params):
        """
        Resets the kernel parameters.

        Args:
            params (list): List containing parameters [A, tau].
                A (float): Amplitude parameter of the kernel.
                tau (float): Length scale parameter of the kernel.
        """
        self.A = params[0]
        self.tau = params[1]
        self.params = params
        
    def _covariance(self, x, x_prime=None, params=None):
        """
        Computes the covariance matrix using the Exponential Kernel.

        Args:
            x (jax.numpy.ndarray): Input data matrix of shape (n_samples, n_features).
            x_prime (jax.numpy.ndarray, optional): Second input data matrix of shape (n_samples, n_features).
                Defaults to None, which means x_prime is set to x.
            params (list, optional): List containing parameters [A, tau] to reset kernel parameters.
                Defaults to None.

        Returns:
            jax.numpy.ndarray: Covariance matrix computed using the Exponential Kernel.
        """
        if params != None:
            self._reset(params)

        if x_prime == None:
            x_prime = x

        vector_mag = jnp.sqrt((x[:, None] - x_prime[None, :])**2)
        K = self.A**2 * jnp.exp(-vector_mag/self.tau)
        return K

class ConstantKernel:
    def __init__(self, params):
        """
        Initializes the Constant Kernel with given parameters.

        Args:
            params (list): List containing parameters [c].
                c (float): Constant value of the kernel.
        """
        self.c = params[0]
        self.params = params
        self.scale = [1]
        self.covariance = jax.jit(self._covariance)
        
    def _reset(self, params):
        """
        Resets the kernel parameters.

        Args:
            params (list): List containing parameters [c].
                c (float): Constant value of the kernel.
        """
        self.c = params[0]
        self.params = params
        
    def _covariance(self, x, x_prime=None, params=None):
        """
        Computes the covariance matrix using the Constant Kernel.

        Args:
            x (jax.numpy.ndarray): Input data matrix of shape (n_samples, n_features).
            x_prime (jax.numpy.ndarray, optional): Second input data matrix of shape (n_samples, n_features).
                Defaults to None, which means x_prime is set to x.
            params (list, optional): List containing parameters [c] to reset kernel parameters.
                Defaults to None.

        Returns:
            jax.numpy.ndarray: Covariance matrix computed using the Constant Kernel.
        """
        if params != None:
            self._reset(params)

        if x_prime == None:
            x_prime = x

        K = jnp.ones([len(x), len(x_prime)]) * self.c
        return K

class DotProductKernel:
    """
    Dot Product Kernel for Gaussian processes.
    """
    def __init__(self):
        """
        Initializes the Dot Product Kernel.
        """
        self.c = 0
        self.scale = [1]
        self.covariance = jax.jit(self._covariance)
        
    def _reset(self):
        """
        Resets the kernel parameters.
        """
        self.c = 0
        
    def _covariance(self, x, x_prime=None, params=None):
        """
        Computes the covariance matrix using the Dot Product Kernel.

        Args:
            x (jax.numpy.ndarray): Input data matrix of shape (n_samples, n_features).
            x_prime (jax.numpy.ndarray, optional): Second input data matrix of shape (n_samples, n_features).
                Defaults to None, which means x_prime is set to x.
            params: Not used in this kernel.

        Returns:
            jax.numpy.ndarray: Covariance matrix computed using the Dot Product Kernel.
        """
        if params != None:
            self._reset(params)

        if x_prime == None:
            x_prime = x

        K = jnp.dot(x[:, None], x_prime[None, :])
        return K

class Matern32Kernel:
    """
    Matern 3/2 Kernel for Gaussian processes.
    """
    def __init__(self, params):
        """
        Initializes the Matern 3/2 Kernel with given parameters.

        Args:
            params (list): List containing parameters [A, l].
                A (float): Amplitude parameter of the kernel.
                l (float): Length scale parameter of the kernel.
        """
        self.A = params[0]
        self.l = params[1]
        self.params = params
        self.scale = [0.5, 5]
        self.covariance = jax.jit(self._covariance)
        
    def _reset(self, params):
        """
        Resets the kernel parameters.

        Args:
            params (list): List containing parameters [A, l].
                A (float): Amplitude parameter of the kernel.
                l (float): Length scale parameter of the kernel.
        """
        self.A = params[0]
        self.l = params[1]
        self.params = params
        
    def _covariance(self, x, x_prime=None, params=None):
        """
        Computes the covariance matrix using the Matern 3/2 Kernel.

        Args:
            x (jax.numpy.ndarray): Input data matrix of shape (n_samples, n_features).
            x_prime (jax.numpy.ndarray, optional): Second input data matrix of shape (n_samples, n_features).
                Defaults to None, which means x_prime is set to x.
            params (list, optional): List containing parameters [A, l] to reset kernel parameters.
                Defaults to None.

        Returns:
            jax.numpy.ndarray: Covariance matrix computed using the Matern 3/2 Kernel.
        """
        if params != None:
            self._reset(params)

        if x_prime == None:
            x_prime = x
        
        r2 = (x[:, None] - x_prime[None, :])**2
        K = self.A * ((1 + jnp.sqrt(3*r2)/self.l) * jnp.exp(-jnp.sqrt(3*r2)/self.l))
        return K

class Matern52Kernel:
    """
    Matern 5/2 Kernel for Gaussian processes.
    """
    def __init__(self, params):
        """
        Initializes the Matern 5/2 Kernel with given parameters.

        Args:
            params (list): List containing parameters [A, l].
                A (float): Amplitude parameter of the kernel.
                l (float): Length scale parameter of the kernel.
        """
        self.A = params[0]
        self.l = params[1]
        self.params = params
        self.scale = [0.5, 5]
        self.covariance = jax.jit(self._covariance)
        
    def _reset(self, params):
        """
        Resets the kernel parameters.

        Args:
            params (list): List containing parameters [A, l].
                A (float): Amplitude parameter of the kernel.
                l (float): Length scale parameter of the kernel.
        """
        self.A = params[0]
        self.l = params[1]
        self.params = params
        
    def _covariance(self, x, x_prime=None, params=None):
        """
        Computes the covariance matrix using the Matern 5/2 Kernel.

        Args:
            x (jax.numpy.ndarray): Input data matrix of shape (n_samples, n_features).
            x_prime (jax.numpy.ndarray, optional): Second input data matrix of shape (n_samples, n_features).
                Defaults to None, which means x_prime is set to x.
            params (list, optional): List containing parameters [A, l] to reset kernel parameters.
                Defaults to None.

        Returns:
            jax.numpy.ndarray: Covariance matrix computed using the Matern 5/2 Kernel.
        """
        if params != None:
            self._reset(params)

        if x_prime == None:
            x_prime = x
        
        r2 = (x[:, None] - x_prime[None, :])**2
        a = 1 + (jnp.sqrt(5*r2)/self.l) + (5*r2/(3*(self.l**2)))
        b = -jnp.sqrt(5*r2)/self.l
        K = self.A * a * jnp.exp(b)
        return K
    
class RationalQuadraticKernel:
    """
    Rational Quadratic Kernel for Gaussian processes.
    """
    def __init__(self, params):
        """
        Initializes the Rational Quadratic Kernel with given parameters.

        Args:
            params (list): List containing parameters [A, tau, scale_mixture].
                A (float): Amplitude parameter of the kernel.
                tau (float): Length scale parameter of the kernel.
                scale_mixture (float): Scale mixture parameter of the kernel.
        """
        self.A = params[0]
        self.tau = params[1]
        self.scale_mixture = params[2]
        self.params = params
        self.scale = [0.5, 5, 5]
        self.covariance = jax.jit(self._covariance)
        
    def _reset(self, params):
        """
        Resets the kernel parameters.

        Args:
            params (list): List containing parameters [A, tau, scale_mixture].
                A (float): Amplitude parameter of the kernel.
                tau (float): Length scale parameter of the kernel.
                scale_mixture (float): Scale mixture parameter of the kernel.
        """
        self.A = params[0]
        self.tau = params[1]
        self.scale_mixture = params[2]
        self.params = params
        
    def _covariance(self, x, x_prime=None, params=None):
        """
        Computes the covariance matrix using the Rational Quadratic Kernel.

        Args:
            x (jax.numpy.ndarray): Input data matrix of shape (n_samples, n_features).
            x_prime (jax.numpy.ndarray, optional): Second input data matrix of shape (n_samples, n_features).
                Defaults to None, which means x_prime is set to x.
            params (list, optional): List containing parameters [A, tau, scale_mixture] to reset kernel parameters.
                Defaults to None.

        Returns:
            jax.numpy.ndarray: Covariance matrix computed using the Rational Quadratic Kernel.
        """
        if params != None:
            self._reset(params)

        if x_prime == None:
            x_prime = x

        K = self.A**2 * (1 + (x[:, None] - x_prime[None, :])**2/(2*self.scale_mixture*self.tau**2))
        return K
    
class GibbsKernel:
    """
    Gibbs Kernel for Gaussian processes.
    
    Defined as:
        K = A^2 * ( 2*tau(y|mu, sigma)*tau(y'|mu, sigma) / (tau(y|mu, sigma)**2 + tau(y'|mu, sigma)**2) )**(1/2) * exp( (y - y')**2 / (tau(y|mu, sigma)**2 + tau(y'|mu, sigma)**2) )
    where:
        tau(y|mu, sigma) = lambda * (1 - p * N(y|mu, sigma))
    and N(y|mu, sigma) is a normal distribution with mean mu and variance sigma**2.
    """
    def __init__(self, params):
        """
        Initializes the Gibbs Kernel with given parameters.

        Args:
            params (list): List containing parameters [A, lambda, p, mu, sigma].
                A (float): Amplitude parameter of the kernel.
                lambda (float): Lambda parameter of the kernel.
                p (float): P parameter of the kernel.
                mu (float): Mean of the normal distribution.
                sigma (float): Standard deviation of the normal distribution.
        """
        self.A = params[0]
        self.lamdba = params[1]
        self.p = params[2]
        self.mu = params[3]
        self.sigma = params[4]
        self.params = params
        self.scale = [0.5, 5, 2, 5, 2]
        self.covariance = jax.jit(self._covariance)
        
    def _reset(self, params):
        """
        Resets the kernel parameters.

        Args:
            params (list): List containing parameters [A, lambda, p, mu, sigma].
                A (float): Amplitude parameter of the kernel.
                lambda (float): Lambda parameter of the kernel.
                p (float): P parameter of the kernel.
                mu (float): Mean of the normal distribution.
                sigma (float): Standard deviation of the normal distribution.
        """
        self.A = params[0]
        self.lamdba = params[1]
        self.p = params[2]
        self.mu = params[3]
        self.sigma = params[4]
        self.params = params
        
    def _covariance(self, x, x_prime=None, params=None):
        """
        Computes the covariance matrix using the Gibbs Kernel.

        Args:
            x (jax.numpy.ndarray): Input data matrix of shape (n_samples, n_features).
            x_prime (jax.numpy.ndarray, optional): Second input data matrix of shape (n_samples, n_features).
                Defaults to None, which means x_prime is set to x.
            params (list, optional): List containing parameters [A, lambda, p, mu, sigma] to reset kernel parameters.
                Defaults to None.

        Returns:
            jax.numpy.ndarray: Covariance matrix computed using the Gibbs Kernel.
        """
        if params != None:
            self._reset(params)

        if x_prime == None:
            x_prime = x

        normal_x = jnp.exp(-(x[:, None] - self.mu)**2 / (2*(self.sigma**2))) / (self.sigma * jnp.sqrt(2*jnp.pi))
        normal_xprime = jnp.exp(-(x_prime[None, :] - self.mu)**2 / (2*(self.sigma**2))) / (self.sigma * jnp.sqrt(2*jnp.pi))
        
        tau_x = self.lamdba * (1 - (self.p * normal_x))
        tau_xprime = self.lamdba * (1 - (self.p * normal_xprime))
        
        root_num = 2 * tau_x * tau_xprime
        exp_num = (x[:, None] - x_prime[None, :])**2
        denom = (tau_x**2) + (tau_xprime**2)
        K = self.A**2 * jnp.sqrt(root_num/denom) * jnp.exp(-exp_num/denom)
        return K
    
class OUKernel:
    def __init__(self, params):
        """
        Initializes the Ornstein-Uhlenbeck (OU) kernel with given parameters.

        Args:
            params (list): List containing parameters [A, l].
                A (float): Amplitude parameter of the OU kernel.
                l (float): Length scale parameter of the OU kernel.
        """
        self.A = params[0]
        self.l = params[1]
        self.params = params
        self.scale = [0.5, 5]
        self.covariance = jax.jit(self._covariance)
        
    def _reset(self, params):
        """
        Resets the kernel parameters.

        Args:
            params (list): List containing parameters [A, l].
                A (float): Amplitude parameter of the OU kernel.
                l (float): Length scale parameter of the OU kernel.
        """
        self.A = params[0]
        self.l = params[1]
        self.params = params
        
    def _covariance(self, x, x_prime=None, params=None):
        """
        Computes the covariance matrix using the Ornstein-Uhlenbeck (OU) kernel.

        Args:
            x (jax.numpy.ndarray): Input data matrix of shape (n_samples, n_features).
            x_prime (jax.numpy.ndarray, optional): Second input data matrix of shape (n_samples, n_features).
                Defaults to None, which means x_prime is set to x.
            params (list, optional): List containing parameters [A, l] to reset kernel parameters.
                Defaults to None.

        Returns:
            jax.numpy.ndarray: Covariance matrix computed using the OU kernel.
        """
        if params != None:
            self._reset(params)

        if x_prime == None:
            x_prime = x

        K = self.A * jnp.exp(jnp.sqrt(jnp.sum(x[:, None] - x_prime[None, :])) / self.l)
        return K

class PeriodicKernel:
    def __init__(self, params):
        self.A = params[0]
        self.l = params[1]
        self.p = params[2]
        self.params = params
        self.scale = [0]
        self.covariance = jax.jit(self._covariance)
        
    def _reset(self, params):
        self.A = params[0]
        self.l = params[1]
        self.p = params[2]
        self.params = params
        
    def _covariance(self, x, x_prime=None, params=None):
        if params != None:
            self._reset(params)

        if x_prime == None:
            x_prime = x

        vector_mag = jnp.sqrt((x[:, None] - x_prime[None, :])**2)
        sin = vector_mag / self.p
        exponent = -2 * ( jnp.sin(jnp.pi * sin) / self.l)**2
        K = self.A * jnp.exp(exponent)
        return K

class JJKernel:
    def __init__(self, params):
        self.A = params[0]
        self.l = params[1]
        self.m = params[2]
        self.b = params[3]
        self.params = params
        self.scale = []
        self.covariance = jax.jit(self._covariance)
        
    def _reset(self, params):
        self.A = params[0]
        self.l = params[1]
        self.m = params[2]
        self.b = params[3]
        self.params = params

    def _p(self, x):
        return self.m * x + self.b
        
    def _covariance(self, x, x_prime=None, params=None):
        if params != None:
            self._reset(params)

        if x_prime == None:
            x_prime = x

        vector_mag = jnp.sqrt((x[:, None] - x_prime[None, :])**2)
        sin = vector_mag / self._p(x)
        exponent = -2 * ( jnp.sin(jnp.pi * sin) / self.l)**2
        K = self.A * jnp.exp(exponent)
        return K
        <|MERGE_RESOLUTION|>--- conflicted
+++ resolved
@@ -1,275 +1,6 @@
 import jax.numpy as jnp
 import jax
 
-<<<<<<< HEAD
-=======
-class ConstantLensingKernel:
-    def __init__(self, params):
-        self.A = params[0]
-        self.tau = params[1]
-        self.deltas = jnp.array([0] + params[2::2])
-        self.betas = jnp.array([1] + params[3::2])
-        self.params = params
-        self.scale = [0.5, 5]
-        self.covariance = jax.jit(self._covariance)
-    
-    def _reset(self, params):
-        self.A = params[0]
-        self.tau = params[1]
-        self.deltas = jnp.array([0] + params[2::2])
-        self.betas = jnp.array([1] + params[3::2])
-        self.params = params
-
-    def _make_mask(self):
-        mask = np.zeros((self.indices[-1], self.indices[-1]))
-        for pb in range(self.n_bands):
-            start = self.indices[self.n_images*pb]
-            stop = self.indices[self.n_images*(pb+1)]
-            mask[start:stop, start:stop] = 1
-        return mask
-
-    def _time_shift(self, x, delta):
-        return x - delta
-
-    def _lens(self, x, beta):
-        return beta
-
-    def _covariance(self, x, x_prime=None, params=None):
-        if params != None:
-            self._reset(params)
-
-        delta_vector = jnp.repeat(jnp.tile(self.deltas, self.n_bands), self.repeats)
-        beta_vector = jnp.repeat(jnp.tile(self.betas, self.n_bands), self.repeats)
-
-        x = self._time_shift(x, delta_vector)
-        b = self._lens(x, beta_vector)
-
-        if x_prime != None:
-            x_prime = self._time_shift(x_prime, delta_vector)
-            b_prime = self._lens(x_prime, beta_vector)
-        else:
-            x_prime = x
-            b_prime = b
-
-        K = jnp.outer(b, b_prime) * self.A**2 * jnp.exp(-(x[:, None] - x_prime[None, :])**2/(2*self.tau**2))
-        return jnp.multiply(self.mask, K)
-    
-    def import_from_gp(self, n_bands, n_images, indices):
-        self.n_bands = n_bands
-        self.n_images = n_images
-        self.indices = indices
-        self.repeats = self.indices[1:]-self.indices[:-1]
-        self.mask = self._make_mask()
-
-class SigmoidLensingKernel:
-    def __init__(self, params):
-        self.A = params[0]
-        self.tau = params[1]
-        self.deltas = jnp.array([0] + params[2::5])
-        self.beta0s = jnp.array([1] + params[3::5])
-        self.beta1s = jnp.array([0] + params[4::5])
-        self.rs = jnp.array([0] + params[5::5])
-        self.t0s = jnp.array([0] + params[6::5])
-        self.params = params
-        self.scale = [0.5, 5]
-        self.covariance = jax.jit(self._covariance)
-
-    def _reset(self, params):
-        self.A = params[0]
-        self.tau = params[1]
-        self.deltas = jnp.array([0] + params[2::5])
-        self.beta0s = jnp.array([1] + params[3::5])
-        self.beta1s = jnp.array([0] + params[4::5])
-        self.rs = jnp.array([0] + params[5::5])
-        self.t0s = jnp.array([0] + params[6::5])
-        self.params = params
-
-    def _make_mask(self):
-        mask = np.zeros((self.indices[-1], self.indices[-1]))
-        for pb in range(self.n_bands):
-            start = self.indices[self.n_images*pb]
-            stop = self.indices[self.n_images*(pb+1)]
-            mask[start:stop, start:stop] = 1
-        return mask
-        
-    def _time_shift(self, x, delta):
-        return x - delta
-
-    def _lens(self, x, beta0, beta1, r, t0):
-        denom = 1 + jnp.exp(-r * (x-t0) )
-        return beta0 + (beta1/denom)
-
-    def _covariance(self, x, x_prime=None, params=None):
-        if params != None:
-            self._reset(params)
-
-        delta_vector = jnp.repeat(jnp.tile(self.deltas, self.n_bands), self.repeats)
-        beta0_vector = jnp.repeat(jnp.tile(self.beta0s, self.n_bands), self.repeats)
-        beta1_vector = jnp.repeat(jnp.tile(self.beta1s, self.n_bands), self.repeats)
-        r_vector = jnp.repeat(jnp.tile(self.rs, self.n_bands), self.repeats)
-        t0_vector = jnp.repeat(jnp.tile(self.t0s, self.n_bands), self.repeats)
-
-        x = self._time_shift(x, delta_vector)
-        b = self._lens(x, beta0_vector, beta1_vector, r_vector, t0_vector)
-
-        if x_prime != None:
-            x_prime = self._time_shift(x_prime, delta_vector)
-            b_prime = self._lens(x_prime, beta0_vector, beta1_vector, r_vector, t0_vector)
-        else:
-            x_prime = x
-            b_prime = b
-
-        K = jnp.outer(b, b_prime) * self.A**2 * jnp.exp(-(x[:, None] - x_prime[None, :])**2/(2*self.tau**2))
-        return jnp.multiply(self.mask, K)
-    
-    def import_from_gp(self, n_bands, n_images, indices):
-        self.n_bands = n_bands
-        self.n_images = n_images
-        self.indices = indices
-        self.repeats = self.indices[1:]-self.indices[:-1]
-        self.mask = self._make_mask()
-
-class PolynomialLensingKernel:
-    def __init__(self, params):
-        self.A = params[0]
-        self.tau = params[1]
-        self.deltas = jnp.array([0] + params[2::7])
-        self.beta0s = jnp.array([1] + params[3::7])
-        self.beta1s = jnp.array([0] + params[4::7])
-        self.beta2s = jnp.array([0] + params[5::7])
-        self.beta3s = jnp.array([0] + params[6::7])
-        self.ls = jnp.array([0] + params[7::7])
-        self.t0s = jnp.array([0] + params[8::7])
-        self.params = params
-        self.scale = [0.5, 5]
-        self.covariance = jax.jit(self._covariance)
-
-    def _reset(self, params):
-        self.A = params[0]
-        self.tau = params[1]
-        self.deltas = jnp.array([0] + params[2::7])
-        self.beta0s = jnp.array([1] + params[3::7])
-        self.beta1s = jnp.array([0] + params[4::7])
-        self.beta2s = jnp.array([0] + params[5::7])
-        self.beta3s = jnp.array([0] + params[6::7])
-        self.ls = jnp.array([0] + params[7::7])
-        self.t0s = jnp.array([0] + params[8::7])
-        self.params = params
-
-    def _make_mask(self):
-        mask = np.zeros((self.indices[-1], self.indices[-1]))
-        for pb in range(self.n_bands):
-            start = self.indices[self.n_images*pb]
-            stop = self.indices[self.n_images*(pb+1)]
-            mask[start:stop, start:stop] = 1
-        return mask
-        
-    def _time_shift(self, x, delta):
-        return x - delta
-
-    def _lens(self, x, beta0, beta1, beta2, beta3, l, t0):
-        b = beta0 + (beta1 * ((x-t0)/l)) + (beta2 * ((x-t0)/l)**2) + (beta3 * ((x-t0)/l)**3)
-        return 10**-2 * b
-
-    def _covariance(self, x, x_prime=None, params=None):
-        if params != None:
-            self._reset(params)
-
-        delta_vector = jnp.repeat(jnp.tile(self.deltas, self.n_bands), self.repeats)
-        beta0_vector = jnp.repeat(jnp.tile(self.beta0s, self.n_bands), self.repeats)
-        beta1_vector = jnp.repeat(jnp.tile(self.beta1s, self.n_bands), self.repeats)
-        beta2_vector = jnp.repeat(jnp.tile(self.beta2s, self.n_bands), self.repeats)
-        beta3_vector = jnp.repeat(jnp.tile(self.beta3s, self.n_bands), self.repeats)
-        l_vector = jnp.repeat(jnp.tile(self.ls, self.n_bands), self.repeats)
-        t0_vector = jnp.repeat(jnp.tile(self.t0s, self.n_bands), self.repeats)
-
-        x = self._time_shift(x, delta_vector)
-        b = self._lens(x, beta0_vector, beta1_vector, beta2_vector, beta3_vector, l_vector, t0_vector)
-
-        if x_prime != None:
-            x_prime = self._time_shift(x_prime, delta_vector)
-            b_prime = self._lens(x_prime, beta0_vector, beta1_vector, beta2_vector, beta3_vector, l_vector, t0_vector)
-        else:
-            x_prime = x
-            b_prime = b
-
-        K = jnp.outer(b, b_prime) * self.A**2 * jnp.exp(-(x[:, None] - x_prime[None, :])**2/(2*self.tau**2))
-        return jnp.multiply(self.mask, K)
-    
-    def import_from_gp(self, n_bands, n_images, indices):
-        self.n_bands = n_bands
-        self.n_images = n_images
-        self.indices = indices
-        self.repeats = self.indices[1:]-self.indices[:-1]
-        self.mask = self._make_mask()
-
-class SinLensingKernel:
-    def __init__(self, params):
-        self.A = params[0]
-        self.tau = params[1]
-        self.deltas = jnp.array([0] + params[2::5])
-        self.beta0s = jnp.array([1] + params[3::5])
-        self.beta1s = jnp.array([0] + params[4::5])
-        self.ws = jnp.array([1] + params[5::5])
-        self.t0s = jnp.array([0] + params[6::5])
-        self.params = params
-        self.covariance = jax.jit(self._covariance)
-
-    def _reset(self, params):
-        self.A = params[0]
-        self.tau = params[1]
-        self.deltas = jnp.array([0] + params[2::5])
-        self.beta0s = jnp.array([1] + params[3::5])
-        self.beta1s = jnp.array([0] + params[4::5])
-        self.ws = jnp.array([1] + params[5::5])
-        self.t0s = jnp.array([0] + params[6::5])
-        self.params = params
-
-    def _make_mask(self):
-        mask = np.zeros((self.indices[-1], self.indices[-1]))
-        for pb in range(self.n_bands):
-            start = self.indices[self.n_images*pb]
-            stop = self.indices[self.n_images*(pb+1)]
-            mask[start:stop, start:stop] = 1
-        return mask
-        
-    def _time_shift(self, x, delta):
-        return x - delta
-
-    def _lens(self, x, beta0, beta1, w, t0):
-        return beta0 + beta1*jnp.sin((x-t0)/w)
-
-    def _covariance(self, x, x_prime=None, params=None):
-        if params != None:
-            self._reset(params)
-
-        delta_vector = jnp.repeat(jnp.tile(self.deltas, self.n_bands), self.repeats)
-        beta0_vector = jnp.repeat(jnp.tile(self.beta0s, self.n_bands), self.repeats)
-        beta1_vector = jnp.repeat(jnp.tile(self.beta1s, self.n_bands), self.repeats)
-        w_vector = jnp.repeat(jnp.tile(self.ws, self.n_bands), self.repeats)
-        t0_vector = jnp.repeat(jnp.tile(self.t0s, self.n_bands), self.repeats)
-
-        x = self._time_shift(x, delta_vector)
-        b = self._lens(x, beta0_vector, beta1_vector, w_vector, t0_vector)
-
-        if x_prime != None:
-            x_prime = self._time_shift(x_prime, delta_vector)
-            b_prime = self._lens(x_prime, beta0_vector, beta1_vector, w_vector, t0_vector)
-        else:
-            x_prime = x
-            b_prime = b
-
-        K = jnp.outer(b, b_prime) * self.A**2 * jnp.exp(-(x[:, None] - x_prime[None, :])**2/(2*self.tau**2))
-        return jnp.multiply(self.mask, K)
-    
-    def import_from_gp(self, n_bands, n_images, indices):
-        self.n_bands = n_bands
-        self.n_images = n_images
-        self.indices = indices
-        self.repeats = self.indices[1:]-self.indices[:-1]
-        self.mask = self._make_mask()
-
->>>>>>> 81b85846
 class ExpSquaredKernel:
     """
     Exponentiated Squared Kernel for Gaussian processes.
