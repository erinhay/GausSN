--- conflicted
+++ resolved
@@ -135,19 +135,12 @@
         self.cov = (magnification_matrix @ K @ magnification_matrix) + jnp.diag(yerr**2)
         
         # Compute the logarithm of the determinant of the covariance matrix
-<<<<<<< HEAD
         L = jnp.linalg.cholesky(self.cov)
         a = (len(x) * jnp.log(2 * jnp.pi)) + ( 2 * jnp.sum(jnp.log(jnp.diag(L))) )
         
         # Compute the term in the exponential of the PDF of a MVN PDF
         z = solve_triangular(L, self.mean - y, lower=True)
         b = z.T @ z
-=======
-        a = (len(x) * jnp.log(2 * jnp.pi)) + jnp.linalg.slogdet(self.cov)[1]
-        
-        # Compute the term in the exponential of the PDF of a MVN PDF
-        b = mean_vector.T @ jnp.linalg.solve(self.cov, mean_vector)
->>>>>>> 30879ef7
         
         # Compute the log likelihood of a MVN PDF
         loglike = -0.5*(a + b)
