--- conflicted
+++ resolved
@@ -1,15 +1,9 @@
 # GausSN
 
-<<<<<<< HEAD
-Welcome to GausSN – a package for fitting astronomical light curve data using Gaussian Processes with particular functionality for fitting strongly lensed transients (with time delays). This package was developed by Erin Hayes (@erinhay), with assistence from Dr. Stephen Thorp (@stevet40). Thanks also to Ben Boyd (@benboyd97) for helpful discussion and Christian Kirkham (@astrochristian) for testing the code.
-
-For an introduction to how to use Gaussian Processes with GausSN, see the getting_started.ipynb notebook in the ipynb folder! If you're interested in fitting gravitationally lensed supernovae (glSNe) or gravitationally lensed quasars, check out the fitting_glSN_example.ipynb and fitting_glQSO_example.ipynb notebooks in the ipynb folder.
-=======
 Welcome to GausSN – a package for fitting astronomical light curve data using Gaussian Processes, with specific functionality for fitting time-delays of multiply-imaged supernovae and quasars. This package was developed by Erin Hayes (@erinhay), with vital help from Stephen Thorp (@stevet40), Nikki Arendse (@Nikki1510), Matthew Grayling (@mattgrayling), Suhail Dhawan (@sdhawan21), and Kaisey Mandel (@CambridgeAstroStat). If you find this code helpful to your work, please cite:
 
 > Hayes E.E., et al., 2024, [MNRAS](https://ui.adsabs.harvard.edu/abs/2024MNRAS.530.3942H/abstract), [530, 4](https://doi.org/10.1093/mnras/stae1086)
 
 For an introduction to how to use GausSN, see the getting_started.ipynb notebook in the ipynb folder!
 
-Thanks to Vidhi Lalchand (@vr308), Ben Boyd (@benboyd97), and Sam Ward (@sam-m-ward) for helpful discussion and Christian Kirkham (@astrochristian) for testing the code.
->>>>>>> 69f9f41c
+Thanks to Vidhi Lalchand (@vr308), Ben Boyd (@benboyd97), and Sam Ward (@sam-m-ward) for helpful discussion and Christian Kirkham (@astrochristian) for testing the code.